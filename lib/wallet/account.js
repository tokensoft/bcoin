/*!
 * account.js - account object for bcoin
 * Copyright (c) 2014-2017, Christopher Jeffrey (MIT License).
 * https://github.com/bcoin-org/bcoin
 */

'use strict';

const assert = require('bsert');
const bio = require('bufio');
const binary = require('../utils/binary');
const Path = require('./path');
const common = require('./common');
const Script = require('../script/script');
const WalletKey = require('./walletkey');
const {HDPublicKey} = require('../hd/hd');

/**
 * Account
 * Represents a BIP44 Account belonging to a {@link Wallet}.
 * Note that this object does not enforce locks. Any method
 * that does a write is internal API only and will lead
 * to race conditions if used elsewhere.
 * @alias module:wallet.Account
 */

<<<<<<< HEAD
function Account(db, options) {
  if (!(this instanceof Account))
    return new Account(db, options);

  assert(db, 'Database is required.');

  this.db = db;
  this.network = db.network;
  this.wallet = null;

  this.receive = null;
  this.change = null;
  this.nested = null;

  this.wid = 0;
  this.id = null;
  this.name = null;
  this.initialized = false;
  this.witness = this.db.options.witness === true;
  this.watchOnly = false;
  this.type = Account.types.PUBKEYHASH;
  this.m = 1;
  this.n = 1;
  this.accountIndex = 0;
  this.receiveDepth = 0;
  this.changeDepth = 0;
  this.nestedDepth = 0;
  this.lookahead = 1000;
  this.accountKey = null;
  this.keys = [];

  if (options)
    this.fromOptions(options);
}

/**
 * Account types.
 * @enum {Number}
 * @default
 */
=======
class Account {
  /**
   * Create an account.
   * @constructor
   * @param {Object} options
   */

  constructor(wdb, options) {
    assert(wdb, 'Database is required.');

    this.wdb = wdb;
    this.network = wdb.network;

    this.wid = 0;
    this.id = null;
    this.accountIndex = 0;
    this.name = null;
    this.initialized = false;
    this.witness = wdb.options.witness === true;
    this.watchOnly = false;
    this.type = Account.types.PUBKEYHASH;
    this.m = 1;
    this.n = 1;
    this.receiveDepth = 0;
    this.changeDepth = 0;
    this.nestedDepth = 0;
    this.lookahead = 10;
    this.accountKey = null;
    this.keys = [];

    if (options)
      this.fromOptions(options);
  }

  /**
   * Inject properties from options object.
   * @private
   * @param {Object} options
   */

  fromOptions(options) {
    assert(options, 'Options are required.');
    assert((options.wid >>> 0) === options.wid);
    assert(common.isName(options.id), 'Bad Wallet ID.');
    assert(HDPublicKey.isHDPublicKey(options.accountKey),
      'Account key is required.');
    assert((options.accountIndex >>> 0) === options.accountIndex,
      'Account index is required.');

    this.wid = options.wid;
    this.id = options.id;

    if (options.accountIndex != null) {
      assert((options.accountIndex >>> 0) === options.accountIndex);
      this.accountIndex = options.accountIndex;
    }
>>>>>>> 4a634f1f

    if (options.name != null) {
      assert(common.isName(options.name), 'Bad account name.');
      this.name = options.name;
    }

    if (options.initialized != null) {
      assert(typeof options.initialized === 'boolean');
      this.initialized = options.initialized;
    }

    if (options.witness != null) {
      assert(typeof options.witness === 'boolean');
      this.witness = options.witness;
    }

    if (options.watchOnly != null) {
      assert(typeof options.watchOnly === 'boolean');
      this.watchOnly = options.watchOnly;
    }

    if (options.type != null) {
      if (typeof options.type === 'string') {
        this.type = Account.types[options.type.toUpperCase()];
        assert(this.type != null);
      } else {
        assert(typeof options.type === 'number');
        this.type = options.type;
        assert(Account.typesByVal[this.type]);
      }
    }

    if (options.m != null) {
      assert((options.m & 0xff) === options.m);
      this.m = options.m;
    }

    if (options.n != null) {
      assert((options.n & 0xff) === options.n);
      this.n = options.n;
    }

    if (options.receiveDepth != null) {
      assert((options.receiveDepth >>> 0) === options.receiveDepth);
      this.receiveDepth = options.receiveDepth;
    }

    if (options.changeDepth != null) {
      assert((options.changeDepth >>> 0) === options.changeDepth);
      this.changeDepth = options.changeDepth;
    }

    if (options.nestedDepth != null) {
      assert((options.nestedDepth >>> 0) === options.nestedDepth);
      this.nestedDepth = options.nestedDepth;
    }

    if (options.lookahead != null) {
      assert((options.lookahead >>> 0) === options.lookahead);
      assert(options.lookahead >= 0);
      assert(options.lookahead <= Account.MAX_LOOKAHEAD);
      this.lookahead = options.lookahead;
    }

    this.accountKey = options.accountKey;

    if (this.n > 1)
      this.type = Account.types.MULTISIG;

    if (!this.name)
      this.name = this.accountIndex.toString(10);

    if (this.m < 1 || this.m > this.n)
      throw new Error('m ranges between 1 and n');

    if (options.keys) {
      assert(Array.isArray(options.keys));
      for (const key of options.keys)
        this.pushKey(key);
    }

    return this;
  }

  /**
   * Instantiate account from options.
   * @param {WalletDB} wdb
   * @param {Object} options
   * @returns {Account}
   */

  static fromOptions(wdb, options) {
    return new this(wdb).fromOptions(options);
  }

  /**
   * Attempt to intialize the account (generating
   * the first addresses along with the lookahead
   * addresses). Called automatically from the
   * walletdb.
   * @returns {Promise}
   */

  async init(b) {
    // Waiting for more keys.
    if (this.keys.length !== this.n - 1) {
      assert(!this.initialized);
      this.save(b);
      return;
    }

    assert(this.receiveDepth === 0);
    assert(this.changeDepth === 0);
    assert(this.nestedDepth === 0);

    this.initialized = true;

    await this.initDepth(b);
  }

  /**
   * Add a public account key to the account (multisig).
   * Does not update the database.
   * @param {HDPublicKey} key - Account (bip44)
   * key (can be in base58 form).
   * @throws Error on non-hdkey/non-accountkey.
   */

  pushKey(key) {
    if (typeof key === 'string')
      key = HDPublicKey.fromBase58(key, this.network);

    if (!HDPublicKey.isHDPublicKey(key))
      throw new Error('Must add HD keys to wallet.');

    if (!key.isAccount())
      throw new Error('Must add HD account keys to BIP44 wallet.');

<<<<<<< HEAD
Account.MAX_LOOKAHEAD = 1000;
=======
    if (this.type !== Account.types.MULTISIG)
      throw new Error('Cannot add keys to non-multisig wallet.');
>>>>>>> 4a634f1f

    if (key.equals(this.accountKey))
      throw new Error('Cannot add own key.');

    const index = binary.insert(this.keys, key, cmp, true);

    if (index === -1)
      return false;

    if (this.keys.length > this.n - 1) {
      binary.remove(this.keys, key, cmp);
      throw new Error('Cannot add more keys.');
    }

    return true;
  }

  /**
   * Remove a public account key to the account (multisig).
   * Does not update the database.
   * @param {HDPublicKey} key - Account (bip44)
   * key (can be in base58 form).
   * @throws Error on non-hdkey/non-accountkey.
   */

  spliceKey(key) {
    if (typeof key === 'string')
      key = HDPublicKey.fromBase58(key, this.network);

    if (!HDPublicKey.isHDPublicKey(key))
      throw new Error('Must add HD keys to wallet.');

    if (!key.isAccount())
      throw new Error('Must add HD account keys to BIP44 wallet.');

    if (this.type !== Account.types.MULTISIG)
      throw new Error('Cannot remove keys from non-multisig wallet.');

    if (this.keys.length === this.n - 1)
      throw new Error('Cannot remove key.');

    return binary.remove(this.keys, key, cmp);
  }

  /**
   * Add a public account key to the account (multisig).
   * Saves the key in the wallet database.
   * @param {HDPublicKey} key
   * @returns {Promise}
   */

  async addSharedKey(b, key) {
    const result = this.pushKey(key);

    if (await this.hasDuplicate()) {
      this.spliceKey(key);
      throw new Error('Cannot add a key from another account.');
    }

    // Try to initialize again.
    await this.init(b);

    return result;
  }

  /**
   * Ensure accounts are not sharing keys.
   * @private
   * @returns {Promise}
   */

  async hasDuplicate() {
    if (this.keys.length !== this.n - 1)
      return false;

    const ring = this.deriveReceive(0);
    const hash = ring.getScriptHash();

    return this.wdb.hasPath(this.wid, hash);
  }

  /**
   * Remove a public account key from the account (multisig).
   * Remove the key from the wallet database.
   * @param {HDPublicKey} key
   * @returns {Promise}
   */

  removeSharedKey(b, key) {
    const result = this.spliceKey(key);

    if (!result)
      return false;

    this.save(b);

    return true;
  }

  /**
   * Create a new receiving address (increments receiveDepth).
   * @returns {Promise} - Returns {@link WalletKey}
   */

  createReceive(b) {
    return this.createKey(b, 0);
  }

  /**
   * Create a new change address (increments receiveDepth).
   * @returns {Promise} - Returns {@link WalletKey}
   */

  createChange(b) {
    return this.createKey(b, 1);
  }

  /**
   * Create a new change address (increments receiveDepth).
   * @returns {Promise} - Returns {@link WalletKey}
   */

  createNested(b) {
    return this.createKey(b, 2);
  }

  /**
   * Create a new address (increments depth).
   * @param {Boolean} change
   * @returns {Promise} - Returns {@link WalletKey}.
   */

  async createKey(b, branch) {
    let key, lookahead;

    switch (branch) {
      case 0:
        key = this.deriveReceive(this.receiveDepth);
        lookahead = this.deriveReceive(this.receiveDepth + this.lookahead);
        await this.saveKey(b, lookahead);
        this.receiveDepth += 1;
        this.receive = key;
        break;
      case 1:
        key = this.deriveChange(this.changeDepth);
        lookahead = this.deriveChange(this.changeDepth + this.lookahead);
        await this.saveKey(b, lookahead);
        this.changeDepth += 1;
        this.change = key;
        break;
      case 2:
        key = this.deriveNested(this.nestedDepth);
        lookahead = this.deriveNested(this.nestedDepth + this.lookahead);
        await this.saveKey(b, lookahead);
        this.nestedDepth += 1;
        this.nested = key;
        break;
      default:
        throw new Error(`Bad branch: ${branch}.`);
    }

    this.save(b);

    return key;
  }

  /**
   * Derive a receiving address at `index`. Do not increment depth.
   * @param {Number} index
   * @returns {WalletKey}
   */

  deriveReceive(index, master) {
    return this.deriveKey(0, index, master);
  }

  /**
   * Derive a change address at `index`. Do not increment depth.
   * @param {Number} index
   * @returns {WalletKey}
   */

  deriveChange(index, master) {
    return this.deriveKey(1, index, master);
  }

  /**
   * Derive a nested address at `index`. Do not increment depth.
   * @param {Number} index
   * @returns {WalletKey}
   */

  deriveNested(index, master) {
    if (!this.witness)
      throw new Error('Cannot derive nested on non-witness account.');

    return this.deriveKey(2, index, master);
  }

  /**
   * Derive an address from `path` object.
   * @param {Path} path
   * @param {MasterKey} master
   * @returns {WalletKey}
   */

  derivePath(path, master) {
    switch (path.keyType) {
      case Path.types.HD: {
        return this.deriveKey(path.branch, path.index, master);
      }
      case Path.types.KEY: {
        assert(this.type === Account.types.PUBKEYHASH);

        let data = path.data;

        if (path.encrypted) {
          data = master.decipher(data, path.hash);
          if (!data)
            return null;
        }

        return WalletKey.fromImport(this, data);
      }
      case Path.types.ADDRESS: {
        return null;
      }
      default: {
        throw new Error('Bad key type.');
      }
    }
  }

  /**
   * Derive an address at `index`. Do not increment depth.
   * @param {Number} branch
   * @param {Number} index
   * @returns {WalletKey}
   */

  deriveKey(branch, index, master) {
    assert(typeof branch === 'number');

    const keys = [];

    let key;
    if (master && master.key && !this.watchOnly) {
      const type = this.network.keyPrefix.coinType;
      key = master.key.deriveAccount(44, type, this.accountIndex);
      key = key.derive(branch).derive(index);
    } else {
      key = this.accountKey.derive(branch).derive(index);
    }

    const ring = WalletKey.fromHD(this, key, branch, index);

    switch (this.type) {
      case Account.types.PUBKEYHASH:
        break;
      case Account.types.MULTISIG:
        keys.push(key.publicKey);

        for (const shared of this.keys) {
          const key = shared.derive(branch).derive(index);
          keys.push(key.publicKey);
        }

        ring.script = Script.fromMultisig(this.m, this.n, keys);

        break;
    }

    return ring;
  }

  /**
   * Save the account to the database. Necessary
   * when address depth and keys change.
   * @returns {Promise}
   */

  save(b) {
    return this.wdb.saveAccount(b, this);
  }

  /**
   * Save addresses to path map.
   * @param {WalletKey[]} rings
   * @returns {Promise}
   */

  saveKey(b, ring) {
    return this.wdb.saveKey(b, this.wid, ring);
  }

  /**
   * Save paths to path map.
   * @param {Path[]} rings
   * @returns {Promise}
   */

  savePath(b, path) {
    return this.wdb.savePath(b, this.wid, path);
  }

  /**
   * Initialize address depths (including lookahead).
   * @returns {Promise}
   */

  async initDepth(b) {
    // Receive Address
    this.receiveDepth = 1;

    for (let i = 0; i <= this.lookahead; i++) {
      const key = this.deriveReceive(i);
      await this.saveKey(b, key);
    }

    // Change Address
    this.changeDepth = 1;

    for (let i = 0; i <= this.lookahead; i++) {
      const key = this.deriveChange(i);
      await this.saveKey(b, key);
    }

    // Nested Address
    if (this.witness) {
      this.nestedDepth = 1;

      for (let i = 0; i <= this.lookahead; i++) {
        const key = this.deriveNested(i);
        await this.saveKey(b, key);
      }
    }

    this.save(b);
  }

  /**
   * Allocate new lookahead addresses if necessary.
   * @param {Number} receiveDepth
   * @param {Number} changeDepth
   * @param {Number} nestedDepth
   * @returns {Promise} - Returns {@link WalletKey}.
   */

  async syncDepth(b, receive, change, nested) {
    let derived = false;
    let result = null;

    if (receive > this.receiveDepth) {
      const depth = this.receiveDepth + this.lookahead;

      assert(receive <= depth + 1);

      for (let i = depth; i < receive + this.lookahead; i++) {
        const key = this.deriveReceive(i);
        await this.saveKey(b, key);
        result = key;
      }

      this.receiveDepth = receive;

      derived = true;
    }

    if (change > this.changeDepth) {
      const depth = this.changeDepth + this.lookahead;

      assert(change <= depth + 1);

      for (let i = depth; i < change + this.lookahead; i++) {
        const key = this.deriveChange(i);
        await this.saveKey(b, key);
      }

      this.changeDepth = change;

      derived = true;
    }

    if (this.witness && nested > this.nestedDepth) {
      const depth = this.nestedDepth + this.lookahead;

      assert(nested <= depth + 1);

      for (let i = depth; i < nested + this.lookahead; i++) {
        const key = this.deriveNested(i);
        await this.saveKey(b, key);
        result = key;
      }

      this.nestedDepth = nested;

      derived = true;
      result = this.nested;
    }

    if (derived)
      this.save(b);

    return result;
  }

  /**
   * Allocate new lookahead addresses.
   * @param {Number} lookahead
   * @returns {Promise}
   */

  async setLookahead(b, lookahead) {
    if (lookahead === this.lookahead)
      return;

    if (lookahead < this.lookahead) {
      const diff = this.lookahead - lookahead;

      this.receiveDepth += diff;
      this.changeDepth += diff;

      if (this.witness)
        this.nestedDepth += diff;

      this.lookahead = lookahead;

      this.save(b);

      return;
    }

    {
      const depth = this.receiveDepth + this.lookahead;
      const target = this.receiveDepth + lookahead;

      for (let i = depth; i < target; i++) {
        const key = this.deriveReceive(i);
        await this.saveKey(b, key);
      }
    }

    {
      const depth = this.changeDepth + this.lookahead;
      const target = this.changeDepth + lookahead;

      for (let i = depth; i < target; i++) {
        const key = this.deriveChange(i);
        await this.saveKey(b, key);
      }
    }

    if (this.witness) {
      const depth = this.nestedDepth + this.lookahead;
      const target = this.nestedDepth + lookahead;

      for (let i = depth; i < target; i++) {
        const key = this.deriveNested(i);
        await this.saveKey(b, key);
      }
    }

    this.lookahead = lookahead;
    this.save(b);
  }

  /**
   * Get current receive key.
   * @returns {WalletKey}
   */

  receiveKey() {
    if (!this.initialized)
      return null;

    return this.deriveReceive(this.receiveDepth - 1);
  }

  /**
   * Get current change key.
   * @returns {WalletKey}
   */

  changeKey() {
    if (!this.initialized)
      return null;

    return this.deriveChange(this.changeDepth - 1);
  }

  /**
   * Get current nested key.
   * @returns {WalletKey}
   */

  nestedKey() {
    if (!this.initialized)
      return null;

    if (!this.witness)
      return null;

    return this.deriveNested(this.nestedDepth - 1);
  }

  /**
   * Get current receive address.
   * @returns {Address}
   */

  receiveAddress() {
    const key = this.receiveKey();

    if (!key)
      return null;

    return key.getAddress();
  }

  /**
   * Get current change address.
   * @returns {Address}
   */

  changeAddress() {
    const key = this.changeKey();

    if (!key)
      return null;

    return key.getAddress();
  }

  /**
   * Get current nested address.
   * @returns {Address}
   */

  nestedAddress() {
    const key = this.nestedKey();

    if (!key)
      return null;

    return key.getAddress();
  }

  /**
   * Convert the account to a more inspection-friendly object.
   * @returns {Object}
   */

  inspect() {
    const receive = this.receiveAddress();
    const change = this.changeAddress();
    const nested = this.nestedAddress();

    return {
      id: this.id,
      wid: this.wid,
      name: this.name,
      network: this.network.type,
      initialized: this.initialized,
      witness: this.witness,
      watchOnly: this.watchOnly,
      type: Account.typesByVal[this.type].toLowerCase(),
      m: this.m,
      n: this.n,
      accountIndex: this.accountIndex,
      receiveDepth: this.receiveDepth,
      changeDepth: this.changeDepth,
      nestedDepth: this.nestedDepth,
      lookahead: this.lookahead,
      receiveAddress: receive ? receive.toString(this.network) : null,
      changeAddress: change ? change.toString(this.network) : null,
      nestedAddress: nested ? nested.toString(this.network) : null,
      accountKey: this.accountKey.toBase58(this.network),
      keys: this.keys.map(key => key.toBase58(this.network))
    };
  }

  /**
   * Convert the account to an object suitable for
   * serialization.
   * @returns {Object}
   */

  toJSON(balance) {
    const receive = this.receiveAddress();
    const change = this.changeAddress();
    const nested = this.nestedAddress();

    return {
      name: this.name,
      initialized: this.initialized,
      witness: this.witness,
      watchOnly: this.watchOnly,
      type: Account.typesByVal[this.type].toLowerCase(),
      m: this.m,
      n: this.n,
      accountIndex: this.accountIndex,
      receiveDepth: this.receiveDepth,
      changeDepth: this.changeDepth,
      nestedDepth: this.nestedDepth,
      lookahead: this.lookahead,
      receiveAddress: receive ? receive.toString(this.network) : null,
      changeAddress: change ? change.toString(this.network) : null,
      nestedAddress: nested ? nested.toString(this.network) : null,
      accountKey: this.accountKey.toBase58(this.network),
      keys: this.keys.map(key => key.toBase58(this.network)),
      balance: balance ? balance.toJSON(true) : null
    };
  }

  /**
   * Calculate serialization size.
   * @returns {Number}
   */

  getSize() {
    let size = 0;
    size += 92;
    size += this.keys.length * 74;
    return size;
  }

  /**
   * Serialize the account.
   * @returns {Buffer}
   */

  toRaw() {
    const size = this.getSize();
    const bw = bio.write(size);

    let flags = 0;

    if (this.initialized)
      flags |= 1;

    if (this.witness)
      flags |= 2;

    bw.writeU8(flags);
    bw.writeU8(this.type);
    bw.writeU8(this.m);
    bw.writeU8(this.n);
    bw.writeU32(this.receiveDepth);
    bw.writeU32(this.changeDepth);
    bw.writeU32(this.nestedDepth);
    bw.writeU8(this.lookahead);
    writeKey(this.accountKey, bw);
    bw.writeU8(this.keys.length);

    for (const key of this.keys)
      writeKey(key, bw);

    return bw.render();
  }

  /**
   * Inject properties from serialized data.
   * @private
   * @param {Buffer} data
   * @returns {Object}
   */

  fromRaw(data) {
    const br = bio.read(data);
    const flags = br.readU8();

    this.initialized = (flags & 1) !== 0;
    this.witness = (flags & 2) !== 0;
    this.type = br.readU8();
    this.m = br.readU8();
    this.n = br.readU8();
    this.receiveDepth = br.readU32();
    this.changeDepth = br.readU32();
    this.nestedDepth = br.readU32();
    this.lookahead = br.readU8();
    this.accountKey = readKey(br);

    assert(this.type < Account.typesByVal.length);

    const count = br.readU8();

    for (let i = 0; i < count; i++) {
      const key = readKey(br);
      binary.insert(this.keys, key, cmp, true);
    }

    return this;
  }

  /**
   * Instantiate a account from serialized data.
   * @param {WalletDB} data
   * @param {Buffer} data
   * @returns {Account}
   */

  static fromRaw(wdb, data) {
    return new this(wdb).fromRaw(data);
  }

  /**
   * Test an object to see if it is a Account.
   * @param {Object} obj
   * @returns {Boolean}
   */

  static isAccount(obj) {
    return obj instanceof Account;
  }
}

/**
 * Account types.
 * @enum {Number}
 * @default
 */

Account.types = {
  PUBKEYHASH: 0,
  MULTISIG: 1
};

/**
 * Account types by value.
 * @const {Object}
 */

Account.typesByVal = [
  'PUBKEYHASH',
  'MULTISIG'
];

/**
 * Default address lookahead.
 * @const {Number}
 */

Account.MAX_LOOKAHEAD = 40;

/*
 * Helpers
 */

function cmp(a, b) {
  return a.compare(b);
}

function writeKey(key, bw) {
  bw.writeU8(key.depth);
  bw.writeU32BE(key.parentFingerPrint);
  bw.writeU32BE(key.childIndex);
  bw.writeBytes(key.chainCode);
  bw.writeBytes(key.publicKey);
}

function readKey(br) {
  const key = new HDPublicKey();
  key.depth = br.readU8();
  key.parentFingerPrint = br.readU32BE();
  key.childIndex = br.readU32BE();
  key.chainCode = br.readBytes(32);
  key.publicKey = br.readBytes(33);
  return key;
}

/*
 * Expose
 */

module.exports = Account;<|MERGE_RESOLUTION|>--- conflicted
+++ resolved
@@ -24,48 +24,6 @@
  * @alias module:wallet.Account
  */
 
-<<<<<<< HEAD
-function Account(db, options) {
-  if (!(this instanceof Account))
-    return new Account(db, options);
-
-  assert(db, 'Database is required.');
-
-  this.db = db;
-  this.network = db.network;
-  this.wallet = null;
-
-  this.receive = null;
-  this.change = null;
-  this.nested = null;
-
-  this.wid = 0;
-  this.id = null;
-  this.name = null;
-  this.initialized = false;
-  this.witness = this.db.options.witness === true;
-  this.watchOnly = false;
-  this.type = Account.types.PUBKEYHASH;
-  this.m = 1;
-  this.n = 1;
-  this.accountIndex = 0;
-  this.receiveDepth = 0;
-  this.changeDepth = 0;
-  this.nestedDepth = 0;
-  this.lookahead = 1000;
-  this.accountKey = null;
-  this.keys = [];
-
-  if (options)
-    this.fromOptions(options);
-}
-
-/**
- * Account types.
- * @enum {Number}
- * @default
- */
-=======
 class Account {
   /**
    * Create an account.
@@ -92,7 +50,7 @@
     this.receiveDepth = 0;
     this.changeDepth = 0;
     this.nestedDepth = 0;
-    this.lookahead = 10;
+    this.lookahead = 1000;
     this.accountKey = null;
     this.keys = [];
 
@@ -122,7 +80,6 @@
       assert((options.accountIndex >>> 0) === options.accountIndex);
       this.accountIndex = options.accountIndex;
     }
->>>>>>> 4a634f1f
 
     if (options.name != null) {
       assert(common.isName(options.name), 'Bad account name.');
@@ -261,12 +218,8 @@
     if (!key.isAccount())
       throw new Error('Must add HD account keys to BIP44 wallet.');
 
-<<<<<<< HEAD
-Account.MAX_LOOKAHEAD = 1000;
-=======
     if (this.type !== Account.types.MULTISIG)
       throw new Error('Cannot add keys to non-multisig wallet.');
->>>>>>> 4a634f1f
 
     if (key.equals(this.accountKey))
       throw new Error('Cannot add own key.');
@@ -1009,7 +962,7 @@
  * @const {Number}
  */
 
-Account.MAX_LOOKAHEAD = 40;
+Account.MAX_LOOKAHEAD = 1000;
 
 /*
  * Helpers
